--- conflicted
+++ resolved
@@ -203,13 +203,9 @@
       response = await getCoreCalendarBlockRangeAsync(nextRangeNeededIndex)
     } catch (error) {
       // an error reading the next blockrange occurred, retry operation in 5 seconds
-<<<<<<< HEAD
-      console.error(`Could not read calendar block range ${nextRangeNeededIndex}${error.statusCode ? ': error ' + error.statusCode : ''} ...Retrying in 5 seconds...`)
-      /* setTimeout(function () {
-=======
       console.error(`ERROR : Could not read calendar block range ${nextRangeNeededIndex}${error.statusCode ? ': error ' + error.statusCode : ''} ...Retrying in 5 seconds...`)
+      /*
       setTimeout(function () {
->>>>>>> ff55d42f
         retrieveAndValidateNewCoreBlocksAsync(lastBlockRead, coreConfig)
       }, 5000)
       */
